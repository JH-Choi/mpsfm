from pathlib import Path

import numpy as np
import pycolmap

from mpsfm.baseclass import BaseClass
from mpsfm.extraction import Extraction
from mpsfm.sfm.mapper.bundle_adjustment import Optimizer
from mpsfm.sfm.mapper.depthconsistency import DepthConsistencyChecker
from mpsfm.sfm.mapper.image_selection import ImageSelection
from mpsfm.sfm.mapper.registration import MpsfmRegistration
from mpsfm.sfm.mapper.triangulator import MpsfmTriangulator
from mpsfm.sfm.scene.correspondences import Correspondences
from mpsfm.sfm.scene.reconstruction import MpsfmReconstruction
from mpsfm.utils.tools import log_status


class MpsfmMapper(BaseClass):
    """Mapper class for MP-SfM."""

    colmap_options = {
        **pycolmap.IncrementalMapperOptions().todict(),
        **{
            key: val
            for key, val in pycolmap.IncrementalPipelineOptions().todict().items()
            if not isinstance(val, dict)
        },
    }
    del colmap_options["image_selection_method"]

    default_conf = {
        "verbose": 0,
        "dataset": {},
        "colmap_options": colmap_options
        | {
            "filter_min_tri_angle": 0.001,
            "init_min_tri_angle": 0.001,
            "local_ba_min_tri_angle": 0.001,  # explore
            "min_angle": 0.001,
            "ignore_two_view_tracks": False,
            "local_ba_num_images": 5,
        },
        # extraction
        "matches_mode": "sparse",  # sparse, dense, both combine with +
        "pairs_type": "retrieval",
        "masks": ["sky"],  # sky
        "extractors": {**Extraction.default_conf},
        "extract": [],
        # depth consistency
        "depth_consistency": True,
        "depth_consistency_init": False,  # explore
        "pre_fail": False,
        "dc_all_frames": False,
        "dc_num_frames": 5,
        "depth_consistency_checker": {**DepthConsistencyChecker.default_conf},
        # mapper classes
        "correspondences": {**Correspondences.default_conf},
        "registration": {**MpsfmRegistration.default_conf},
        "ba": {**Optimizer.default_conf},
        "triangulator": {**MpsfmTriangulator.default_conf},
        "reconstruction": {**MpsfmReconstruction.default_conf},
        "next_view": {**ImageSelection.default_conf},
        # mpsfm logic
        "integrate": True,
        "int_covs_every_iter": False,
        "int_covs": False,
        "final_robustification": 0.125,
        # dev
        "regular_resc": False,
        "filtall": False,
        "times_relax_init_thresh": 1,
    }

    prev_num_reg_images = 0
    prev_num_num_points3D = 0
    first_refinement = True

    def _assert_configs(self):
        match_mode_split = self.conf.matches_mode.split("+")
        for mode in match_mode_split:
            assert mode in [
                "sparse",
                "dense",
                "depth",
                "cache",
            ], f"Invalid matches mode {mode}. Must be one of ['sparse', 'dense', 'depth', 'cache']"
        assert any(
            m in ["sparse", "dense"] for m in match_mode_split
        ), f"At least one of 'sparse' or 'dense' must be in matches_mode, got {match_mode_split}"

        valid_extracts = {"d", "depth", "n", "normal", "s", "sky", "f", "features", "m", "matches", "r", "retrieval"}

        for extract in self.conf.extract:
            assert extract in valid_extracts, f"Invalid extract type {extract}. Must be one of {valid_extracts}"

    def _propagate_conf(self):
        self.conf.reconstruction.colmap_options = self.conf.colmap_options
        self.conf.registration.colmap_options = self.conf.colmap_options
        self.conf.next_view.colmap_options = self.conf.colmap_options
        self.conf.triangulator.colmap_options = self.conf.colmap_options

        self.conf.correspondences.matches_mode = self.conf.matches_mode
        self.conf.extractors.matches_mode = self.conf.matches_mode
        self.conf.extractors.dataset = self.conf.dataset
        self.conf.reconstruction.matches_mode = self.conf.matches_mode

        self.conf.correspondences.verbose = self.conf.verbose
        self.conf.depth_consistency_checker.verbose = self.conf.verbose
        self.conf.registration.verbose = self.conf.verbose
        self.conf.ba.verbose = self.conf.verbose
        self.conf.triangulator.verbose = self.conf.verbose
        self.conf.reconstruction.verbose = self.conf.verbose
        self.conf.next_view.verbose = self.conf.verbose
        self.conf.extractors.verbose = self.conf.verbose

    def _init(
        self,
        references,
        cache_dir,
        sfm_outputs_dir,
        models=None,
        extract_only=False,
        scene_parser=None,
        **kwargs,
    ):
        self.cache_dir = cache_dir
        self.scene_parser = scene_parser
        self.sfm_outputs_dir = sfm_outputs_dir
        if models is None:
            models = {}
<<<<<<< HEAD
        import pdb; pdb.set_trace()
        if not setup_only:
            self.extractor = Extraction(
                self.conf.extractors,
                scene_parser=scene_parser,
                models=models,
                cache_dir=self.cache_dir,
                sfm_outputs_dir=self.sfm_outputs_dir,
                references=references,
                extract=self.conf.extract,
            )
            if self.conf.pairs_type == "retrieval":
                self.extractor.extract_retrieval()
            self.extractor.extract_pairs(self.conf.pairs_type)
            self.extractor.extract_pairwise()
=======
        self.extractor = Extraction(
            self.conf.extractors,
            scene_parser=scene_parser,
            models=models,
            cache_dir=self.cache_dir,
            sfm_outputs_dir=self.sfm_outputs_dir,
            references=references,
            extract=self.conf.extract,
        )
>>>>>>> cd9b59e1

        if self.conf.pairs_type == "retrieval":
            self.extractor.extract_retrieval()
        self.extractor.extract_pairs(self.conf.pairs_type)
        self.extractor.extract_pairwise()

        if "depth" in self.conf.matches_mode:
            self.extractor.extract_normals()
        else:
            self.extractor.extract_mono()

        if len(self.conf.masks) > 0:
            self.extractor.extract_masks(self.conf.masks)

        if extract_only:
            return

        self.mpsfm_rec = MpsfmReconstruction.initialize_from_reconstruction(
            self.conf.reconstruction, references=references, scene_parser=scene_parser
        )

        self.correspondences = Correspondences(
            self.conf.correspondences,
            mpsfm_rec=self.mpsfm_rec,
            extractor=self.extractor,
            sfm_outputs_dir=self.sfm_outputs_dir,
        )
        self.correspondences.populate()
        self.optimizer = Optimizer(
            self.conf.ba,
            self.mpsfm_rec,
            self.correspondences,
        )

        self.mpsfm_rec.correspondences = self.correspondences

        self.mpsfm_rec.obs = pycolmap.ObservationManager(self.mpsfm_rec.rec, self.correspondences.cg)

        self.nextview = ImageSelection(self.conf.next_view, self.mpsfm_rec, self.correspondences)

        self.triangulator = MpsfmTriangulator(self.conf.triangulator, self.mpsfm_rec, self.correspondences.cg)

        self.registration = MpsfmRegistration(
            self.conf.registration,
            self.mpsfm_rec,
            self.correspondences,
            self.triangulator,
            optimizer=self.optimizer,
        )

        self.depth_consistency_checker = DepthConsistencyChecker(
            self.conf.depth_consistency_checker,
            self.mpsfm_rec,
            self.correspondences,
        )

        self.mpsfm_rec.initialize_mono_maps(
            extraction_obj=self.extractor,
            sfm_output_dir=self.sfm_outputs_dir,
            pairs_pth=self.extractor.sfm_pairs_path,
        )
        self.mpsfm_rec.init_kps_info(extraction_obj=self.extractor)

    def deregister_image(self, imid):
        """Deregister image from reconstruction"""
        self.mpsfm_rec.obs.deregister_image(imid)

    def at_registration_failure(self):
        """Deregister image if registration fails"""
        if self.mpsfm_rec.images[self.nextview.candid].has_pose:
            self.deregister_image(self.nextview.candid)
        print("Failed to run post triangulation refinement")

    def at_init_failure(self, init_pair):
        for imid in init_pair:
            if self.mpsfm_rec.images[imid].has_pose:
                self.deregister_image(imid)
            self.mpsfm_rec.images[imid].depth.reset()

    def at_success(self):
        """Called when registration is successful. This is used to update the state of the mapper"""
        self.nextview.at_success()
        self.depth_consistency_checker.at_registration_success()
        self.registration.half_ap_min_inliers = 0
        for imid in self.mpsfm_rec.images:
            if self.mpsfm_rec.images[imid].has_pose:
                continue
            self.mpsfm_rec.images[imid].failed_normal_registration = False

    def at_failure(self, imid):
        """Called when registration fails. This is used to update the state of the mapper"""
        self.nextview.at_failure(imid)
        if not self.mpsfm_rec.images[imid].failed_dc_check:
            self.mpsfm_rec.images[imid].failed_normal_registration = True

    def __call__(self, exclude_init_pairs=None, **kwargs):
        if exclude_init_pairs is None:
            exclude_init_pairs = set()
        relax_thresh = 0

        while True:

            ranked_init_pairs = self.nextview.find_init_pairs(
                exclude_init_pairs=exclude_init_pairs,
            )

            if len(ranked_init_pairs) == 0:
                if relax_thresh > self.conf.times_relax_init_thresh:
                    self.log("Failed to find init pair")
                    return self.mpsfm_rec, False
                else:
                    self.log(f"No pairs found with {relax_thresh} relaxations")
                    relax_thresh += 1
                    continue
            relax_thresh += 1
            for init_pair in ranked_init_pairs:
                success = self.registration.register_and_triangulate_init_pair(*init_pair)
                if not success:
                    self.log(f"Failed to register and triangulate init pair {init_pair}")
                if success:
                    success = self.post_init_refinement()
                    if not success:
                        self.log(f"Failed post init refinement for {init_pair}")
                if success and self.conf.depth_consistency and self.conf.depth_consistency_init:
                    success = self.depth_consistency_checker.check_init_pair(init_pair)
                    if not success:
                        self.log(f"Failed depth consistency check for init pair {init_pair}")
                if success:
                    success = self.iterative_global_refinement()
                if not success:
                    exclude_init_pairs.add(init_pair)
                    self.at_init_failure(init_pair)
                    continue
                break
            if success:
                init_pair_ = list(init_pair)
                self.log(
                    f"Init pair found: {init_pair_}: {self.mpsfm_rec.images[init_pair_[0]].name} and "
                    f"{self.mpsfm_rec.images[init_pair_[1]].name}",
                    level=1,
                )
                break

        while True:

            if self.nextview.candid is not None:
                if not self.mpsfm_rec.images[self.nextview.candid].has_pose:
                    self.at_failure(self.nextview.candid)
                else:
                    self.at_success()

            if not self.conf.dc_all_frames and (
                len(self.nextview.freeze_imids) > 0
                and (
                    self.depth_consistency_checker.reg_batch_dc_times_failed >= self.conf.dc_num_frames
                    or self.depth_consistency_checker.reg_batch_dc_times_failed
                    == len(self.mpsfm_rec.images) - self.mpsfm_rec.num_reg_images()
                )
            ):
                if self.depth_consistency_checker.conf.depth_consistency_resample:
                    resample_imids = {
                        imid
                        for imid in self.nextview.freeze_imids
                        if self.mpsfm_rec.images[imid].dc_times_inliers_resampled == 1
                        and self.mpsfm_rec.images[imid].failed_dc_check
                    }
                    for imid in resample_imids:
                        self.mpsfm_rec.images[imid].failed_dc_check = False

                    success = self.nextview.next_image(list(resample_imids))
                    if not success:
                        self.log("Resample failed, setting all failed dc checks to True")
                        self.depth_consistency_checker.skip_dc_check = True
                        for imid in self.mpsfm_rec.images:
                            self.mpsfm_rec.images[imid].ignore_matches_AP = {}
                else:
                    success = False
            else:
                success = self.nextview.next_image()
            if not success:
                # if number of registered images is number of images, then we are done
                if self.mpsfm_rec.num_reg_images() == self.mpsfm_rec.num_images():
                    self.log("\nEnding mapper loop because all images are registered")
                    break
                # if we have reduced num inliers too many times, we end reconstruction early
                if self.registration.half_ap_min_inliers >= self.registration.conf.reduce_min_inliers_at_failure:
                    self.log("\nEnding mapper loop because reduced min inliers too many times")
                    break
                if not self.conf.depth_consistency or self.depth_consistency_checker.skip_dc_check:
                    self.registration.half_ap_min_inliers += 1
                    self.log("Halving AP inliers", self.registration.half_ap_min_inliers)
                    for image in self.mpsfm_rec.images.values():
                        image.failed_normal_registration = False
                elif (
                    self.depth_consistency_checker.depth_cons_thresh >= 1
                    or self.depth_consistency_checker.cons_thresh_times_increased >= 4
                ):
                    self.depth_consistency_checker.skip_dc_check = True
                else:
                    self.depth_consistency_checker.relax_thresholds()

                self.nextview.freeze_imids = {
                    imid for imid, image in self.mpsfm_rec.images.items() if image.failed_normal_registration
                }
                self.nextview.candid = None
                continue
            self.log(
                "dpeth cons thresh",
                self.depth_consistency_checker.depth_cons_thresh,
                "times increased",
                self.depth_consistency_checker.cons_thresh_times_increased,
                level=2,
            )
            if self.conf.verbose == 0:
                log_status(
                    len(self.mpsfm_rec.reg_image_ids()),
                    len(self.mpsfm_rec.images),
                    f"Registering and Optimizing Image {self.nextview.candid} "
                    f"{self.mpsfm_rec.images[self.nextview.candid].name}",
                )
            if self.conf.depth_consistency and self.conf.pre_fail:
                self.log("Depth consistency pre-fail check")
                if self.depth_consistency_checker.pre_fail(self.nextview.candid):
                    continue

            if self.mpsfm_rec.best_next_ref_imid is not None:
                ref_imids = self.find_local_bundle(self.mpsfm_rec.best_next_ref_imid, return_points=False)["optim_ids"]
            else:
                ref_imids = None
            if not self.registration.register_and_triangulate_next_image(self.nextview.candid, ref_imids=ref_imids):
                self.at_registration_failure()
                self.log(
                    f"Failed to register and triangulate next image {self.nextview.candid}:"
                    f"{self.mpsfm_rec.images[self.nextview.candid].name}"
                )
                continue
            if not self.post_registration_refinement(
                self.nextview.candid, check_depth_consistency=not self.depth_consistency_checker.skip_dc_check
            ):
                self.at_registration_failure()
                continue

            if not self.iterative_local_refinement(self.nextview.candid):
                self.at_registration_failure()
                continue

            if self.mpsfm_rec.num_reg_images() != self.mpsfm_rec.num_images() and self.check_run_global_refinement():
                if self.conf.verbose == 0:
                    log_status(len(self.mpsfm_rec.reg_image_ids()), len(self.mpsfm_rec.images), "GLOBAL REFINEMENT")
                if not self.iterative_global_refinement():
                    self.at_registration_failure()
                    continue

            if self.conf.verbose > 1 and self.mpsfm_rec.num_reg_images() % 5 == 0:
                self.visualization()
                input("Max verbose. Press enter to continue")

        if self.conf.verbose == 0:
            log_status(len(self.mpsfm_rec.reg_image_ids()), len(self.mpsfm_rec.images), "GLOBAL REFINEMENT")
        self.iterative_global_refinement(
            param_multiplier=self.conf.final_robustification if self.conf.final_robustification is not None else 1,
            final=True,
        )
        if self.conf.verbose:
            self.visualization()
        if self.conf.verbose > 1:
            print(50 * "-")
            print("Reconstruction Desc")
            for image in self.mpsfm_rec.registered_images.values():
                print(image.name)
                print(f"\t{image}")
                print(f"\t{image.cam_from_world}")
            print(50 * "-")
        return self.mpsfm_rec, True

    # --- Optimization Utils ---
    def _refinement(self, bundle, int_covs, mode="global", refimid=None, allow_scale_filter=False, **kwargs):
        """Runs iterative refinement"""
        self.on_BA_start(bundle, mode)
        _, success = self.adjust_bundle(
            bundle, int_covs, mode=mode, refimid=refimid, allow_scale_filter=allow_scale_filter, **kwargs
        )
        self.on_BA_end(bundle, mode)
        if not success:
            print("Failed to run ba")
            return None, False

        num_observations = len(bundle["pts3D"])
        num_changed_observations, filtered_imids = self.filter_bundle(bundle)

        num_changed_observations += self.triangulator.complete_and_merge_tracks(bundle["pts3D"])
        changed = 0 if num_observations == 0 else num_changed_observations / num_observations
        if len(filtered_imids) > 0:
            changed = "deregistered"
            return changed, False

        return changed, True

    def iterative_local_refinement(self, imid) -> bool:
        """Runs iterative local refinement"""
        if self.conf.verbose > 0:
            print(100 * "-")
            print(f"Starting local refinement for image {imid}: {self.mpsfm_rec.images[imid].name}")
            print(100 * "-")
        self.triangulator.complete_and_merge_all_tracks()
        self.first_refinement = True

        for it in range(self.conf.colmap_options.ba_local_max_refinements):
            self.log("Iteration:", it, level=1)
            local_bundle = self.find_local_bundle(imid)
            observed_bundle = self.find_subset_bundle(local_bundle)
            self.log("\tCalculating point covariances...", tstart=True, level=1)
            self.optimizer.calculate_point_covs(observed_bundle)
            self.log(tend=True, level=1)
            changed, success = self._refinement(
                local_bundle, int_covs=self.conf.int_covs, mode="local", refimid=imid, allow_scale_filter=True
            )

            if not success:
                if changed == "deregistered":
                    print("An image got deregistered during local refinement")
                    if not self.mpsfm_rec.images[imid].has_pose:
                        print(f"Image {imid} is got deregistered during refinement")
                        return False
                raise ValueError(f"Failed to run local refinement for image {imid}")
            if changed < self.conf.colmap_options.ba_local_max_refinement_change:
                break
            if not self.mpsfm_rec.images[imid].has_pose:
                print(f"WARNING: Image {imid} is got deregistered during refinement")
                return False
        return True

    def iterative_global_refinement(self, **kwargs):
        """Runs iterative global refinement"""
        if self.conf.verbose > 0:
            print(100 * "-")
            print("Starting global refinement")
            print(100 * "-")
        self.triangulator.complete_and_merge_all_tracks()

        self.first_refinement = True
        self.triangulator.retriangulate()
        if self.conf.filtall:
            self.filter_all()

        for it in range(self.conf.colmap_options.ba_global_max_refinements):
            self.log("Iteration:", it, level=1)

            bundle = self.find_global_bundle()
            self.optimizer.calculate_point_covs(bundle)
            if self.conf.regular_resc:
                shift_scale, success = self.optimizer.optimize_prior_shiftscale(bundle)
                self.log(f"Shift scale: {shift_scale}", level=1)
                self.mpsfm_rec.rescale_all(shift_scale)
            changed, success = self._refinement(
                bundle, int_covs=self.conf.int_covs, mode="global", allow_scale_filter=True, **kwargs
            )

            if not success:
                if changed is None:
                    print("Failed to run global refinement")
                    return False
                print("Image was deregistered during global refinement")
            self.mpsfm_rec.normalize()
            if changed == "deregistered" or changed < self.conf.colmap_options.ba_global_max_refinement_change:
                if "param_multiplier" in kwargs:  # just to make sure all experiments are consistent
                    continue
                break
        self.prev_num_reg_images = self.mpsfm_rec.num_reg_images()
        self.prev_num_num_points3D = self.mpsfm_rec.rec.num_points3D()
        return True

    def post_init_refinement(self):
        """Runs post init refinement"""
        self.first_refinement = True
        bundle = self.find_global_bundle()

        self.optimizer.calculate_point_covs(
            bundle
        )  # Here we want the P3d vars to include the depth info (even when clean covs???)
        shift_scale, success = self.optimizer.optimize_prior_shiftscale(bundle)
        if not success:
            print(f"Failed to optimize global shift scale for {bundle['optim_ids']}")
            return False
        self.log(f"Shift scale: {shift_scale}", level=2)
        self.mpsfm_rec.rescale_all(shift_scale)
        self.mpsfm_rec.activate_depths(bundle["optim_ids"])

        if not self.optimizer.refine_3d_points(bundle):
            print(f"Failed to refine global 3d points for {bundle['optim_ids']}")
            return False
        self.filter_all()
        if not self.mpsfm_rec.registered_images:
            print("Images got filtered during post init refinement")
            return False
        return True

    def post_registration_refinement(self, imid, check_depth_consistency=True):
        """Runs post registration refinement"""
        if self.conf.verbose > 0:
            print(100 * "-")
            print(
                f"Post registration refinement for {imid}: {self.mpsfm_rec.images[imid].name} \
                    ({len(self.mpsfm_rec.reg_image_ids())}/{len(self.mpsfm_rec.images)})"
            )
            print(100 * "-")
        self.first_refinement = True

        if self.mpsfm_rec.images[imid].depth.activated:
            self.mpsfm_rec.images[imid].depth.reset()
        local_bundle = self.find_local_bundle(imid)
        # before 3d poitns have been refined with depth, doesn't make sense to filter points with uncertainty
        if (
            not self.conf.depth_consistency or not check_depth_consistency
        ):  # if we have depth cosnistency checks, pre filtering here can leed to death loop
            _, filtered_imids = self.filter_bundle(local_bundle)
            if len(filtered_imids) > 0:
                print(f"ALERT: Images got filtered during post registration refinement of {imid}: {filtered_imids}")
                if imid in filtered_imids:
                    print("Image got filtered during post registration refinement")
                    return False

        self.log("Refining 3d points...", tstart=True, level=1)
        _, success = self.optimizer.refine_3d_points(
            local_bundle, depth_type="prior" if not self.conf.integrate else "update"
        )
        self.log(tend=True, level=1)
        if not success:
            print(f"Failed to refine 3d points for {local_bundle['optim_ids']}")
            return False
        local_bundle = self.find_local_bundle(imid)
        if not self.conf.depth_consistency or not check_depth_consistency:
            _, filtered_imids = self.filter_bundle(local_bundle)
            if len(filtered_imids) > 0:
                print(f"ALERT: Images got filtered during post registration refinement of {imid}: {filtered_imids}")
                return False
        observed_bundle = self.find_subset_bundle(local_bundle)
        self.log("Calculating point covariances...", tstart=True, level=1)
        self.optimizer.calculate_point_covs(observed_bundle)
        self.log(tend=True, level=1)
        self.log("Optimizing prior scale...", tstart=True, level=1)
        shift_scale, success = self.optimizer.optimize_prior_shiftscale(local_bundle, allow_metric_scale_filter=True)
        self.log(tend=True, level=1)

        if not success:
            print(f"Failed to optimize shift scale for {local_bundle['optim_ids']}")
            return False
        self.mpsfm_rec.rescale_all(shift_scale)
        self.mpsfm_rec.activate_depths(set([imid]))

        self.log("Refining 3d points...", level=1)
        if self.conf.integrate and (not self.integrate_bundle([imid], int_covs=self.conf.int_covs)):
            print("Failed to integrate bundle")
            return None, False
        if self.conf.depth_consistency and check_depth_consistency:
            dc_bundle = self.find_local_bundle(imid, num_images=5, return_points=False)

            if not self.depth_consistency_checker.check_image(imid, dc_bundle):
                return False
        self.log("Refining 3d points...", tstart=True, level=1)
        if not self.optimizer.refine_3d_points(
            local_bundle, depth_type="prior" if not self.conf.integrate else "update"
        ):
            print(f"Failed to refine global 3d points for {imid}")
            return False
        self.log(tend=True, level=1)
        local_bundle = self.find_local_bundle(imid)
        _, filtered_imids = self.filter_bundle(local_bundle)
        if len(filtered_imids) > 0:
            print(f"ALERT: Images got filtered during post registration refinement of {imid}: {filtered_imids}")
        if imid not in self.mpsfm_rec.registered_images:
            print("Images got filtered during post registration refinement")
            return False
        return True

    def integrate_bundle(self, imids, int_covs=True, cache_device="cpu", **kwargs):
        """Integrates bundle for given image ids"""
        for imid in imids:
            change = self.mpsfm_rec.images[imid].integrate(cache_device=cache_device)
            if int_covs and change and self.first_refinement:
                H = self.mpsfm_rec.images[imid].calculate_hessian(
                    downscaled=self.mpsfm_rec.images[imid].conf.downscaled,
                )
                self.mpsfm_rec.images[imid].calculate_int_covs_at_kps(H)

        if not self.conf.int_covs_every_iter:
            self.first_refinement = False
        return True

    def adjust_bundle(
        self, bundle: tuple, int_covs: bool, mode="global", refimid=None, allow_scale_filter=False, **kwargs
    ) -> tuple[dict, bool]:
        """Bundle adjustment for given bundle"""
        if self.conf.integrate:
            integrate_imids = bundle["optim_ids"] if mode == "global" else [refimid]
            cache_device = "cuda" if mode == "local" else "cpu"
            self.log("\tRefining depth maps...", tstart=True, level=1)
            if not self.integrate_bundle(integrate_imids, int_covs, cache_device=cache_device, **kwargs):
                print("Failed to integrate bundle")
                return None, False
            self.log(tend=True, level=1)
        if mode == "global":
            self.optimizer.update_truncation_multiplier(self.mpsfm_rec.reg_image_ids())
        self.log("\tAdjusting bunlde...", tstart=True, level=1)
        problem, success = self.optimizer.ba(bundle, mode=mode, allow_scale_filter=allow_scale_filter, **kwargs)
        self.log(tend=True, level=1)

        if not success:
            print("Failed to optimize bundle")
            return None, False
        return problem, True

    # --- Mapper Logic ---
    def check_run_global_refinement(self):
        """Checks if global refinement should be run."""
        num_reg_images = self.mpsfm_rec.rec.num_reg_images()
        num_points3D = self.mpsfm_rec.rec.num_points3D()
        thresh = 0.3
        return (
            (((num_reg_images - self.prev_num_reg_images) / self.prev_num_reg_images) > thresh)
            or ((num_reg_images - self.prev_num_reg_images) > 500)
            or (((num_points3D - self.prev_num_num_points3D) / self.prev_num_num_points3D) > thresh)
            or ((num_points3D - self.prev_num_num_points3D) > 250000)
        )

    def on_BA_start(self, bundle, mode):
        """Called before bundle adjustment starts. This is used to move images to GPU for local refinement"""
        if mode == "local" and self.conf.integrate:
            for imid in bundle["optim_ids"]:
                if not self.mpsfm_rec.images[imid].integrated:
                    continue
                self.mpsfm_rec.images[imid].move_to_device("cuda")

    def on_BA_end(self, bundle, mode):
        """Called after bundle adjustment ends. This is used to move images back to CPU for local refinement"""
        if mode == "local" and self.conf.integrate:
            for imid in bundle["optim_ids"]:
                if not self.mpsfm_rec.images[imid].integrated:
                    continue
                self.mpsfm_rec.images[imid].move_to_device("cpu")

    # --- Reconstruction Utils ---
    def filter_all(self):
        """Filters all points and images"""
        rec = self.mpsfm_rec
        rec.obs.filter_observations_with_negative_depth()
        filter_max_reproj_error = self.conf.colmap_options.filter_max_reproj_error
        filter_max_reproj_error *= np.median([image.kp_std for imid, image in rec.images.items()])

        num_changed_observations, _ = self.filter_all_points3D(
            filter_max_reproj_error, self.conf.colmap_options.filter_min_tri_angle
        )
        filtered_imids = self.filter_images()

        return num_changed_observations, filtered_imids

    def filter_bundle(self, bundle, filter_ims=True):
        """Filters 3D points and images in bundle"""
        rec = self.mpsfm_rec
        rec.obs.filter_observations_with_negative_depth()
        filter_max_reproj_error = self.conf.colmap_options.filter_max_reproj_error
        filter_max_reproj_error *= np.median([image.kp_std for imid, image in rec.images.items()])

        num_changed_observations = self.filter_local_points3D(
            bundle, filter_max_reproj_error, self.conf.colmap_options.filter_min_tri_angle
        )
        filtered_imids = self.filter_images() if filter_ims else None
        return num_changed_observations, filtered_imids

    def filter_images(self):
        obs = self.mpsfm_rec.obs
        registered_images_before = set(self.mpsfm_rec.registered_images.keys())
        obs.filter_images(
            self.conf.colmap_options.min_focal_length_ratio,
            self.conf.colmap_options.max_focal_length_ratio,
            self.conf.colmap_options.max_extra_param,
        )

        for imid, image in self.mpsfm_rec.registered_images.items():
            if image.num_points3D == 0:
                obs.deregister_image(imid)
        # manually returning filtered image ids
        filtered_images = registered_images_before - set(self.mpsfm_rec.registered_images.keys())
        return filtered_images

    def find_local_bundle(self, refimid, num_images=None, return_points=True):
        """Finds local bundle around image. image -1 is the reference image"""

        if num_images == 0 and not return_points:
            return {
                "optim_ids": set([refimid]),
            }
        if num_images is None:
            num_images = self.conf.colmap_options.local_ba_num_images
        rec = self.mpsfm_rec
        optim_imids = set(rec.find_local_bundle_ids(refimid, num_images)) | {refimid}
        out = {"ref_id": refimid, "optim_ids": optim_imids}

        if return_points:
            pts3D_list = [
                set(rec.images[imid].point3D_ids(rec.images[imid].get_observation_point2D_idxs()))
                for imid in optim_imids
            ]
            pts3D = set.union(*pts3D_list)
            out["pts3D"] = set(rec.images[refimid].point3D_ids(rec.images[refimid].get_observation_point2D_idxs()))

            out["constpoints"] = pts3D - out["pts3D"]
        return out

    def filter_all_points3D(self, filter_max_reproj_error, filter_min_tri_angle):
        """Filters all 3D points"""
        num_changed_observations = 0
        num_changed_observations += self.mpsfm_rec.obs.filter_all_points3D(
            filter_max_reproj_error,
            filter_min_tri_angle,
        )
        return num_changed_observations, True

    def find_invalid_depth_points(self, imids):
        """Finds invalid depth points for given image ids"""
        collect_risky_p3d = []
        for imid in imids:
            image = self.mpsfm_rec.images[imid]
            pt2D_ids = image.get_observation_point2D_idxs()
            kps_with3D = image.keypoint_coordinates(pt2D_ids)
            p3d_ids = np.array(image.point3D_ids(pt2D_ids))
            valid = image.depth.valid_at_kps(kps_with3D)
            collect_risky_p3d.append(set(p3d_ids[~valid]))
        return collect_risky_p3d

    def filter_local_points3D(
        self,
        local_bundle: tuple[set, set],
        filter_max_reproj_error: float,
        filter_min_tri_angle: float,
    ):
        """Filters 3D points in local bundle"""
        num_changed_observations = 0

        collect_risky_p3d = self.find_invalid_depth_points(local_bundle["optim_ids"])
        collect_risky_p3d = set.intersection(*collect_risky_p3d)
        pts3d = local_bundle["pts3D"]
        if "constpoints" in local_bundle:
            pts3d = pts3d.union(local_bundle["constpoints"])
        num_changed_observations += self.mpsfm_rec.obs.filter_points3D(
            filter_max_reproj_error,
            1.5,  # defualt colmap
            collect_risky_p3d,
        )
        num_changed_observations += self.mpsfm_rec.obs.filter_points3D(
            filter_max_reproj_error,
            filter_min_tri_angle,
            pts3d,
        )

        return num_changed_observations

    def find_global_bundle(self):
        """Get global bundle"""
        rec = self.mpsfm_rec
        optim_ids = set(imid for imid, image in rec.images.items() if image.has_pose)
        optim_3dpoints = set(rec.points3D.keys())
        return {"optim_ids": optim_ids, "pts3D": optim_3dpoints, "constpoints": set()}

    def find_subset_bundle(self, bundle):
        """Get subset bundle"""
        imids = bundle["optim_ids"]
        rec = self.mpsfm_rec
        optim_ids = set(imids)
        seen_3dpoints = set()
        for imid in imids:
            image = rec.images[imid]
            points2d = image.get_observation_point2D_idxs()
            points3d = image.point3D_ids(points2d)
            seen_3dpoints.update(points3d)
        for reg_imid, image in rec.registered_images.items():
            if reg_imid in imids:
                continue
            points2d = image.get_observation_point2D_idxs()
            points3D = set(image.point3D_ids(points2d))

            # check if any pf points3D are in seen_3dpoints
            if points3D.intersection(seen_3dpoints):
                optim_ids.add(reg_imid)
        return {"optim_ids": optim_ids, "pts3D": seen_3dpoints}

    # --- Visualization ---
    def visualization(self, *args, **kwargs):
        """Visualizes the reconstruction"""
        global_bundle = self.find_global_bundle()
        self.optimizer.calculate_point_covs(global_bundle)

        fig = self.mpsfm_rec.vis_depth_maps(self.scene_parser.rgb_dir)
        fig = self.mpsfm_rec.vis_cameras(fig)
        fig = self.mpsfm_rec.vis_colmap_points(fig)
        fn = Path(self.sfm_outputs_dir / "3d.html")
        fn.parent.mkdir(parents=True, exist_ok=True)
        fig.write_html(fn)<|MERGE_RESOLUTION|>--- conflicted
+++ resolved
@@ -128,23 +128,6 @@
         self.sfm_outputs_dir = sfm_outputs_dir
         if models is None:
             models = {}
-<<<<<<< HEAD
-        import pdb; pdb.set_trace()
-        if not setup_only:
-            self.extractor = Extraction(
-                self.conf.extractors,
-                scene_parser=scene_parser,
-                models=models,
-                cache_dir=self.cache_dir,
-                sfm_outputs_dir=self.sfm_outputs_dir,
-                references=references,
-                extract=self.conf.extract,
-            )
-            if self.conf.pairs_type == "retrieval":
-                self.extractor.extract_retrieval()
-            self.extractor.extract_pairs(self.conf.pairs_type)
-            self.extractor.extract_pairwise()
-=======
         self.extractor = Extraction(
             self.conf.extractors,
             scene_parser=scene_parser,
@@ -154,7 +137,6 @@
             references=references,
             extract=self.conf.extract,
         )
->>>>>>> cd9b59e1
 
         if self.conf.pairs_type == "retrieval":
             self.extractor.extract_retrieval()
